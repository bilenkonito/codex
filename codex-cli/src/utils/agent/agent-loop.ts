import type { ReviewDecision } from "./review.js";
import type { ApplyPatchCommand, ApprovalPolicy } from "../../approvals.js";
import type { AppConfig } from "../config.js";
import type { ResponseEvent } from "../responses.js";
import type {
  ResponseFunctionToolCall,
  ResponseInputItem,
  ResponseItem,
  ResponseCreateParams,
  FunctionTool,
  Tool,
} from "openai/resources/responses/responses.mjs";
import type { Reasoning } from "openai/resources.mjs";

import { CLI_VERSION } from "../../version.js";
import {
  OPENAI_TIMEOUT_MS,
  OPENAI_ORGANIZATION,
  OPENAI_PROJECT,
  getBaseUrl,
  AZURE_OPENAI_API_VERSION,
} from "../config.js";
import { log } from "../logger/log.js";
import { parseToolCallArguments } from "../parsers.js";
import { responsesCreateViaChatCompletions } from "../responses.js";
import {
  ORIGIN,
  getSessionId,
  setCurrentModel,
  setSessionId,
} from "../session.js";
import { applyPatchToolInstructions } from "./apply-patch.js";
import { handleExecCommand } from "./handle-exec-command.js";
import { HttpsProxyAgent } from "https-proxy-agent";
import { spawnSync } from "node:child_process";
import { randomUUID } from "node:crypto";
import OpenAI, { APIConnectionTimeoutError, AzureOpenAI } from "openai";
import os from "os";

// Wait time before retrying after rate limit errors (ms).
const RATE_LIMIT_RETRY_WAIT_MS = parseInt(
  process.env["OPENAI_RATE_LIMIT_RETRY_WAIT_MS"] || "500",
  10,
);

// See https://github.com/openai/openai-node/tree/v4?tab=readme-ov-file#configuring-an-https-agent-eg-for-proxies
const PROXY_URL = process.env["HTTPS_PROXY"];

export type CommandConfirmation = {
  review: ReviewDecision;
  applyPatch?: ApplyPatchCommand | undefined;
  customDenyMessage?: string;
  explanation?: string;
};

const alreadyProcessedResponses = new Set();
const alreadyStagedItemIds = new Set<string>();

type AgentLoopParams = {
  model: string;
  provider?: string;
  config?: AppConfig;
  instructions?: string;
  approvalPolicy: ApprovalPolicy;
  /**
   * Whether the model responses should be stored on the server side (allows
   * using `previous_response_id` to provide conversational context). Defaults
   * to `true` to preserve the current behaviour. When set to `false` the agent
   * will instead send the *full* conversation context as the `input` payload
   * on every request and omit the `previous_response_id` parameter.
   */
  disableResponseStorage?: boolean;
  onItem: (item: ResponseItem) => void;
  onLoading: (loading: boolean) => void;

  /** Extra writable roots to use with sandbox execution. */
  additionalWritableRoots: ReadonlyArray<string>;

  /** Called when the command is not auto-approved to request explicit user review. */
  getCommandConfirmation: (
    command: Array<string>,
    applyPatch: ApplyPatchCommand | undefined,
  ) => Promise<CommandConfirmation>;
  onLastResponseId: (lastResponseId: string) => void;
};

const shellFunctionTool: FunctionTool = {
  type: "function",
  name: "shell",
  description: "Runs a shell command, and returns its output.",
  strict: false,
  parameters: {
    type: "object",
    properties: {
      command: { type: "array", items: { type: "string" } },
      workdir: {
        type: "string",
        description: "The working directory for the command.",
      },
      timeout: {
        type: "number",
        description:
          "The maximum time to wait for the command to complete in milliseconds.",
      },
    },
    required: ["command"],
    additionalProperties: false,
  },
};

const localShellTool: Tool = {
  //@ts-expect-error - waiting on sdk
  type: "local_shell",
};

export class AgentLoop {
  private model: string;
  private provider: string;
  private instructions?: string;
  private approvalPolicy: ApprovalPolicy;
  private config: AppConfig;
  private additionalWritableRoots: ReadonlyArray<string>;
  /** Whether we ask the API to persist conversation state on the server */
  private readonly disableResponseStorage: boolean;

  // Using `InstanceType<typeof OpenAI>` sidesteps typing issues with the OpenAI package under
  // the TS 5+ `moduleResolution=bundler` setup. OpenAI client instance. We keep the concrete
  // type to avoid sprinkling `any` across the implementation while still allowing paths where
  // the OpenAI SDK types may not perfectly match. The `typeof OpenAI` pattern captures the
  // instance shape without resorting to `any`.
  private oai: OpenAI;

  private onItem: (item: ResponseItem) => void;
  private onLoading: (loading: boolean) => void;
  private getCommandConfirmation: (
    command: Array<string>,
    applyPatch: ApplyPatchCommand | undefined,
  ) => Promise<CommandConfirmation>;
  private onLastResponseId: (lastResponseId: string) => void;

  /**
   * A reference to the currently active stream returned from the OpenAI
   * client. We keep this so that we can abort the request if the user decides
   * to interrupt the current task (e.g. via the escape hot‑key).
   */
  private currentStream: unknown | null = null;
  /** Incremented with every call to `run()`. Allows us to ignore stray events
   * from streams that belong to a previous run which might still be emitting
   * after the user has canceled and issued a new command. */
  private generation = 0;
  /** AbortController for in‑progress tool calls (e.g. shell commands). */
  private execAbortController: AbortController | null = null;
  /** Set to true when `cancel()` is called so `run()` can exit early. */
  private canceled = false;

  /**
   * Local conversation transcript used when `disableResponseStorage === true`. Holds
   * all non‑system items exchanged so far so we can provide full context on
   * every request.
   */
  private transcript: Array<ResponseInputItem> = [];
  /** Function calls that were emitted by the model but never answered because
   *  the user cancelled the run.  We keep the `call_id`s around so the *next*
   *  request can send a dummy `function_call_output` that satisfies the
   *  contract and prevents the
   *    400 | No tool output found for function call …
   *  error from OpenAI. */
  private pendingAborts: Set<string> = new Set();
  /** Set to true by `terminate()` – prevents any further use of the instance. */
  private terminated = false;
  /** Master abort controller – fires when terminate() is invoked. */
  private readonly hardAbort = new AbortController();

  /**
   * Abort the ongoing request/stream, if any. This allows callers (typically
   * the UI layer) to interrupt the current agent step so the user can issue
   * new instructions without waiting for the model to finish.
   */
  public cancel(): void {
    if (this.terminated) {
      return;
    }

    // Reset the current stream to allow new requests
    this.currentStream = null;
    log(
      `AgentLoop.cancel() invoked – currentStream=${Boolean(
        this.currentStream,
      )} execAbortController=${Boolean(this.execAbortController)} generation=${
        this.generation
      }`,
    );
    (
      this.currentStream as { controller?: { abort?: () => void } } | null
    )?.controller?.abort?.();

    this.canceled = true;

    // Abort any in-progress tool calls
    this.execAbortController?.abort();

    // Create a new abort controller for future tool calls
    this.execAbortController = new AbortController();
    log("AgentLoop.cancel(): execAbortController.abort() called");

    // NOTE: We intentionally do *not* clear `lastResponseId` here.  If the
    // stream produced a `function_call` before the user cancelled, OpenAI now
    // expects a corresponding `function_call_output` that must reference that
    // very same response ID.  We therefore keep the ID around so the
    // follow‑up request can still satisfy the contract.

    // If we have *not* seen any function_call IDs yet there is nothing that
    // needs to be satisfied in a follow‑up request.  In that case we clear
    // the stored lastResponseId so a subsequent run starts a clean turn.
    if (this.pendingAborts.size === 0) {
      try {
        this.onLastResponseId("");
      } catch {
        /* ignore */
      }
    }

    this.onLoading(false);

    /* Inform the UI that the run was aborted by the user. */
    // const cancelNotice: ResponseItem = {
    //   id: `cancel-${Date.now()}`,
    //   type: "message",
    //   role: "system",
    //   content: [
    //     {
    //       type: "input_text",
    //       text: "⏹️  Execution canceled by user.",
    //     },
    //   ],
    // };
    // this.onItem(cancelNotice);

    this.generation += 1;
    log(`AgentLoop.cancel(): generation bumped to ${this.generation}`);
  }

  /**
   * Hard‑stop the agent loop. After calling this method the instance becomes
   * unusable: any in‑flight operations are aborted and subsequent invocations
   * of `run()` will throw.
   */
  public terminate(): void {
    if (this.terminated) {
      return;
    }
    this.terminated = true;

    this.hardAbort.abort();

    this.cancel();
  }

  public sessionId: string;
  /*
   * Cumulative thinking time across this AgentLoop instance (ms).
   * Currently not used anywhere – comment out to keep the strict compiler
   * happy under `noUnusedLocals`.  Restore when telemetry support lands.
   */
  // private cumulativeThinkingMs = 0;
  constructor({
    model,
    provider = "openai",
    instructions,
    approvalPolicy,
    disableResponseStorage,
    // `config` used to be required.  Some unit‑tests (and potentially other
    // callers) instantiate `AgentLoop` without passing it, so we make it
    // optional and fall back to sensible defaults.  This keeps the public
    // surface backwards‑compatible and prevents runtime errors like
    // "Cannot read properties of undefined (reading 'apiKey')" when accessing
    // `config.apiKey` below.
    config,
    onItem,
    onLoading,
    getCommandConfirmation,
    onLastResponseId,
    additionalWritableRoots,
  }: AgentLoopParams & { config?: AppConfig }) {
    this.model = model;
    this.provider = provider;
    this.instructions = instructions;
    this.approvalPolicy = approvalPolicy;

    // If no `config` has been provided we derive a minimal stub so that the
    // rest of the implementation can rely on `this.config` always being a
    // defined object.  We purposefully copy over the `model` and
    // `instructions` that have already been passed explicitly so that
    // downstream consumers (e.g. telemetry) still observe the correct values.
    this.config = config ?? {
      model,
      instructions: instructions ?? "",
    };
    this.additionalWritableRoots = additionalWritableRoots;
    this.onItem = onItem;
    this.onLoading = onLoading;
    this.getCommandConfirmation = getCommandConfirmation;
    this.onLastResponseId = onLastResponseId;

    this.disableResponseStorage = disableResponseStorage ?? false;
    this.sessionId = getSessionId() || randomUUID().replaceAll("-", "");
    // Configure OpenAI client with optional timeout (ms) from environment
    const timeoutMs = OPENAI_TIMEOUT_MS;
    const apiKey = this.config.apiKey ?? process.env["OPENAI_API_KEY"] ?? "";
    const baseURL = getBaseUrl(this.provider);

    this.oai = new OpenAI({
      // The OpenAI JS SDK only requires `apiKey` when making requests against
      // the official API.  When running unit‑tests we stub out all network
      // calls so an undefined key is perfectly fine.  We therefore only set
      // the property if we actually have a value to avoid triggering runtime
      // errors inside the SDK (it validates that `apiKey` is a non‑empty
      // string when the field is present).
      ...(apiKey ? { apiKey } : {}),
      baseURL,
      defaultHeaders: {
        originator: ORIGIN,
        version: CLI_VERSION,
        session_id: this.sessionId,
        ...(OPENAI_ORGANIZATION
          ? { "OpenAI-Organization": OPENAI_ORGANIZATION }
          : {}),
        ...(OPENAI_PROJECT ? { "OpenAI-Project": OPENAI_PROJECT } : {}),
      },
      httpAgent: PROXY_URL ? new HttpsProxyAgent(PROXY_URL) : undefined,
      ...(timeoutMs !== undefined ? { timeout: timeoutMs } : {}),
    });

    if (this.provider.toLowerCase() === "azure") {
      this.oai = new AzureOpenAI({
        apiKey,
        baseURL,
        apiVersion: AZURE_OPENAI_API_VERSION,
        defaultHeaders: {
          originator: ORIGIN,
          version: CLI_VERSION,
          session_id: this.sessionId,
          ...(OPENAI_ORGANIZATION
            ? { "OpenAI-Organization": OPENAI_ORGANIZATION }
            : {}),
          ...(OPENAI_PROJECT ? { "OpenAI-Project": OPENAI_PROJECT } : {}),
        },
        httpAgent: PROXY_URL ? new HttpsProxyAgent(PROXY_URL) : undefined,
        ...(timeoutMs !== undefined ? { timeout: timeoutMs } : {}),
      });
    }

    setSessionId(this.sessionId);
    setCurrentModel(this.model);

    this.hardAbort = new AbortController();

    this.hardAbort.signal.addEventListener(
      "abort",
      () => this.execAbortController?.abort(),
      { once: true },
    );
  }

  private async handleFunctionCall(
    item: ResponseFunctionToolCall,
  ): Promise<Array<ResponseInputItem>> {
    // If the agent has been canceled in the meantime we should not perform any
    // additional work. Returning an empty array ensures that we neither execute
    // the requested tool call nor enqueue any follow‑up input items. This keeps
    // the cancellation semantics intuitive for users – once they interrupt a
    // task no further actions related to that task should be taken.
    if (this.canceled) {
      return [];
    }
    // ---------------------------------------------------------------------
    // Normalise the function‑call item into a consistent shape regardless of
    // whether it originated from the `/responses` or the `/chat/completions`
    // endpoint – their JSON differs slightly.
    // ---------------------------------------------------------------------

    const isChatStyle =
      // The chat endpoint nests function details under a `function` key.
      // We conservatively treat the presence of this field as a signal that
      // we are dealing with the chat format.
      // eslint-disable-next-line @typescript-eslint/no-explicit-any
      (item as any).function != null;

    const name: string | undefined = isChatStyle
      ? // eslint-disable-next-line @typescript-eslint/no-explicit-any
        (item as any).function?.name
      : // eslint-disable-next-line @typescript-eslint/no-explicit-any
        (item as any).name;

    const rawArguments: string | undefined = isChatStyle
      ? // eslint-disable-next-line @typescript-eslint/no-explicit-any
        (item as any).function?.arguments
      : // eslint-disable-next-line @typescript-eslint/no-explicit-any
        (item as any).arguments;

    // The OpenAI "function_call" item may have either `call_id` (responses
    // endpoint) or `id` (chat endpoint).  Prefer `call_id` if present but fall
    // back to `id` to remain compatible.
    // eslint-disable-next-line @typescript-eslint/no-explicit-any
    const callId: string = (item as any).call_id ?? (item as any).id;

    const args = parseToolCallArguments(rawArguments ?? "{}");
    log(
      `handleFunctionCall(): name=${
        name ?? "undefined"
      } callId=${callId} args=${rawArguments}`,
    );

    if (args == null) {
      const outputItem: ResponseInputItem.FunctionCallOutput = {
        type: "function_call_output",
        call_id: item.call_id,
        output: `invalid arguments: ${rawArguments}`,
      };
      return [outputItem];
    }

    const outputItem: ResponseInputItem.FunctionCallOutput = {
      type: "function_call_output",
      // `call_id` is mandatory – ensure we never send `undefined` which would
      // trigger the "No tool output found…" 400 from the API.
      call_id: callId,
      output: "no function found",
    };

    // We intentionally *do not* remove this `callId` from the `pendingAborts`
    // set right away.  The output produced below is only queued up for the
    // *next* request to the OpenAI API – it has not been delivered yet.  If
    // the user presses ESC‑ESC (i.e. invokes `cancel()`) in the small window
    // between queuing the result and the actual network call, we need to be
    // able to surface a synthetic `function_call_output` marked as
    // "aborted".  Keeping the ID in the set until the run concludes
    // successfully lets the next `run()` differentiate between an aborted
    // tool call (needs the synthetic output) and a completed one (cleared
    // below in the `flush()` helper).

    // used to tell model to stop if needed
    const additionalItems: Array<ResponseInputItem> = [];

    // TODO: allow arbitrary function calls (beyond shell/container.exec)
    if (name === "container.exec" || name === "shell") {
      const {
        outputText,
        metadata,
        additionalItems: additionalItemsFromExec,
      } = await handleExecCommand(
        args,
        this.config,
        this.approvalPolicy,
        this.additionalWritableRoots,
        this.getCommandConfirmation,
        this.execAbortController?.signal,
      );
      outputItem.output = JSON.stringify({ output: outputText, metadata });

      if (additionalItemsFromExec) {
        additionalItems.push(...additionalItemsFromExec);
      }
    }

    return [outputItem, ...additionalItems];
  }

  private async handleLocalShellCall(
    // eslint-disable-next-line @typescript-eslint/no-explicit-any
    item: any,
  ): Promise<Array<ResponseInputItem>> {
    // If the agent has been canceled in the meantime we should not perform any
    // additional work. Returning an empty array ensures that we neither execute
    // the requested tool call nor enqueue any follow‑up input items. This keeps
    // the cancellation semantics intuitive for users – once they interrupt a
    // task no further actions related to that task should be taken.
    if (this.canceled) {
      return [];
    }

    // eslint-disable-next-line @typescript-eslint/no-explicit-any
    const outputItem: any = {
      type: "local_shell_call_output",
      // `call_id` is mandatory – ensure we never send `undefined` which would
      // trigger the "No tool output found…" 400 from the API.
      call_id: item.call_id,
      output: "no function found",
    };

    // We intentionally *do not* remove this `callId` from the `pendingAborts`
    // set right away.  The output produced below is only queued up for the
    // *next* request to the OpenAI API – it has not been delivered yet.  If
    // the user presses ESC‑ESC (i.e. invokes `cancel()`) in the small window
    // between queuing the result and the actual network call, we need to be
    // able to surface a synthetic `function_call_output` marked as
    // "aborted".  Keeping the ID in the set until the run concludes
    // successfully lets the next `run()` differentiate between an aborted
    // tool call (needs the synthetic output) and a completed one (cleared
    // below in the `flush()` helper).

    // used to tell model to stop if needed
    const additionalItems: Array<ResponseInputItem> = [];

    if (item.action.type !== "exec") {
      throw new Error("Invalid action type");
    }

    const args = {
      cmd: item.action.command,
      workdir: item.action.working_directory,
      timeoutInMillis: item.action.timeout_ms,
    };

    const {
      outputText,
      metadata,
      additionalItems: additionalItemsFromExec,
    } = await handleExecCommand(
      args,
      this.config,
      this.approvalPolicy,
      this.additionalWritableRoots,
      this.getCommandConfirmation,
      this.execAbortController?.signal,
    );
    outputItem.output = JSON.stringify({ output: outputText, metadata });

    if (additionalItemsFromExec) {
      additionalItems.push(...additionalItemsFromExec);
    }

    return [outputItem, ...additionalItems];
  }

  public async run(
    input: Array<ResponseInputItem>,
    previousResponseId: string = "",
  ): Promise<void> {
    // ---------------------------------------------------------------------
    // Top‑level error wrapper so that known transient network issues like
    // `ERR_STREAM_PREMATURE_CLOSE` do not crash the entire CLI process.
    // Instead we surface the failure to the user as a regular system‑message
    // and terminate the current run gracefully. The calling UI can then let
    // the user retry the request if desired.
    // ---------------------------------------------------------------------

    try {
      if (this.terminated) {
        throw new Error("AgentLoop has been terminated");
      }
      // Record when we start "thinking" so we can report accurate elapsed time.
      const thinkingStart = Date.now();
      // Bump generation so that any late events from previous runs can be
      // identified and dropped.
      const thisGeneration = ++this.generation;

      // Reset cancellation flag and stream for a fresh run.
      this.canceled = false;
      this.currentStream = null;

      // Create a fresh AbortController for this run so that tool calls from a
      // previous run do not accidentally get signalled.
      this.execAbortController = new AbortController();
      log(
        `AgentLoop.run(): new execAbortController created (${this.execAbortController.signal}) for generation ${this.generation}`,
      );
      // NOTE: We no longer (re‑)attach an `abort` listener to `hardAbort` here.
      // A single listener that forwards the `abort` to the current
      // `execAbortController` is installed once in the constructor. Re‑adding a
      // new listener on every `run()` caused the same `AbortSignal` instance to
      // accumulate listeners which in turn triggered Node's
      // `MaxListenersExceededWarning` after ten invocations.

      // Track the response ID from the last *stored* response so we can use
      // `previous_response_id` when `disableResponseStorage` is enabled.  When storage
      // is disabled we deliberately ignore the caller‑supplied value because
      // the backend will not retain any state that could be referenced.
      // If the backend stores conversation state (`disableResponseStorage === false`) we
      // forward the caller‑supplied `previousResponseId` so that the model sees the
      // full context.  When storage is disabled we *must not* send any ID because the
      // server no longer retains the referenced response.
      let lastResponseId: string = this.disableResponseStorage
        ? ""
        : previousResponseId;

      // If there are unresolved function calls from a previously cancelled run
      // we have to emit dummy tool outputs so that the API no longer expects
      // them.  We prepend them to the user‑supplied input so they appear
      // first in the conversation turn.
      const abortOutputs: Array<ResponseInputItem> = [];
      if (this.pendingAborts.size > 0) {
        for (const id of this.pendingAborts) {
          abortOutputs.push({
            type: "function_call_output",
            call_id: id,
            output: JSON.stringify({
              output: "aborted",
              metadata: { exit_code: 1, duration_seconds: 0 },
            }),
          } as ResponseInputItem.FunctionCallOutput);
        }
        // Once converted the pending list can be cleared.
        this.pendingAborts.clear();
      }

      // Build the input list for this turn. When responses are stored on the
      // server we can simply send the *delta* (the new user input as well as
      // any pending abort outputs) and rely on `previous_response_id` for
      // context.  When storage is disabled the server has no memory of the
      // conversation, so we must include the *entire* transcript (minus system
      // messages) on every call.

      let turnInput: Array<ResponseInputItem> = [];
      // Keeps track of how many items in `turnInput` stem from the existing
      // transcript so we can avoid re‑emitting them to the UI. Only used when
      // `disableResponseStorage === true`.
      let transcriptPrefixLen = 0;

      let tools: Array<Tool> = [shellFunctionTool];
      if (this.model.startsWith("codex")) {
        tools = [localShellTool];
      }

      const stripInternalFields = (
        item: ResponseInputItem,
      ): ResponseInputItem => {
        // Clone shallowly and remove fields that are not part of the public
        // schema expected by the OpenAI Responses API.
        // We shallow‑clone the item so that subsequent mutations (deleting
        // internal fields) do not affect the original object which may still
        // be referenced elsewhere (e.g. UI components).
        const clean = { ...item } as Record<string, unknown>;
        delete clean["duration_ms"];
        // Remove OpenAI-assigned identifiers and transient status so the
        // backend does not reject items that were never persisted because we
        // use `store: false`.
        delete clean["id"];
        delete clean["status"];
        return clean as unknown as ResponseInputItem;
      };

      if (this.disableResponseStorage) {
        // Remember where the existing transcript ends – everything after this
        // index in the upcoming `turnInput` list will be *new* for this turn
        // and therefore needs to be surfaced to the UI.
        transcriptPrefixLen = this.transcript.length;

        // Ensure the transcript is up‑to‑date with the latest user input so
        // that subsequent iterations see a complete history.
        // `turnInput` is still empty at this point (it will be filled later).
        // We need to look at the *input* items the user just supplied.
        this.transcript.push(...filterToApiMessages(input));

        turnInput = [...this.transcript, ...abortOutputs].map(
          stripInternalFields,
        );
      } else {
        turnInput = [...abortOutputs, ...input].map(stripInternalFields);
      }

      this.onLoading(true);

      const staged: Array<ResponseItem | undefined> = [];
      const stageItem = (item: ResponseItem) => {
        // Ignore any stray events that belong to older generations.
        if (thisGeneration !== this.generation) {
          return;
        }

        // Skip items we've already processed to avoid staging duplicates
        if (item.id && alreadyStagedItemIds.has(item.id)) {
          return;
        }
        alreadyStagedItemIds.add(item.id);

        // Store the item so the final flush can still operate on a complete list.
        // We'll nil out entries once they're delivered.
        const idx = staged.push(item) - 1;

        // Instead of emitting synchronously we schedule a short‑delay delivery.
        //
        // This accomplishes two things:
        //   1. The UI still sees new messages almost immediately, creating the
        //      perception of real‑time updates.
        //   2. If the user calls `cancel()` in the small window right after the
        //      item was staged we can still abort the delivery because the
        //      generation counter will have been bumped by `cancel()`.
        //
        // Use a minimal 3ms delay for terminal rendering to maintain readable
        // streaming.
        setTimeout(() => {
          if (
            thisGeneration === this.generation &&
            !this.canceled &&
            !this.hardAbort.signal.aborted
          ) {
            this.onItem(item);
            // Mark as delivered so flush won't re-emit it
            staged[idx] = undefined;

            // Handle transcript updates to maintain consistency. When we
            // operate without server‑side storage we keep our own transcript
            // so we can provide full context on subsequent calls.
            if (this.disableResponseStorage) {
              // Exclude system messages from transcript as they do not form
              // part of the assistant/user dialogue that the model needs.
              // eslint-disable-next-line @typescript-eslint/no-explicit-any
              const role = (item as any).role;
              if (role !== "system") {
                // Clone the item to avoid mutating the object that is also
                // rendered in the UI. We need to strip auxiliary metadata
                // such as `duration_ms` which is not part of the Responses
                // API schema and therefore causes a 400 error when included
                // in subsequent requests whose context is sent verbatim.

                // Skip items that we have already inserted earlier or that the
                // model does not need to see again in the next turn.
                //   • function_call   – superseded by the forthcoming
                //     function_call_output.
                //   • reasoning       – internal only, never sent back.
                //   • user messages   – we added these to the transcript when
                //     building the first turnInput; stageItem would add a
                //     duplicate.
                if (
                  (item as ResponseInputItem).type === "function_call" ||
                  (item as ResponseInputItem).type === "reasoning" ||
                  //@ts-expect-error - waiting on sdk
                  (item as ResponseInputItem).type === "local_shell_call" ||
                  ((item as ResponseInputItem).type === "message" &&
                    // eslint-disable-next-line @typescript-eslint/no-explicit-any
                    (item as any).role === "user")
                ) {
                  return;
                }

                const clone: ResponseInputItem = {
                  ...(item as unknown as ResponseInputItem),
                } as ResponseInputItem;
                // The `duration_ms` field is only added to reasoning items to
                // show elapsed time in the UI. It must not be forwarded back
                // to the server.
                // eslint-disable-next-line @typescript-eslint/no-explicit-any
                delete (clone as any).duration_ms;

                this.transcript.push(clone);
              }
            }
          }
        }, 3); // Small 3ms delay for readable streaming.
      };

      while (turnInput.length > 0) {
        if (this.canceled || this.hardAbort.signal.aborted) {
          this.onLoading(false);
          return;
        }
        // send request to openAI
        // Only surface the *new* input items to the UI – replaying the entire
        // transcript would duplicate messages that have already been shown in
        // earlier turns.
        // `turnInput` holds the *new* items that will be sent to the API in
        // this iteration.  Surface exactly these to the UI so that we do not
        // re‑emit messages from previous turns (which would duplicate user
        // prompts) and so that freshly generated `function_call_output`s are
        // shown immediately.
        // Figure out what subset of `turnInput` constitutes *new* information
        // for the UI so that we don't spam the interface with repeats of the
        // entire transcript on every iteration when response storage is
        // disabled.
        const deltaInput = this.disableResponseStorage
          ? turnInput.slice(transcriptPrefixLen)
          : [...turnInput];
        for (const item of deltaInput) {
          stageItem(item as ResponseItem);
        }
        // Send request to OpenAI with retry on timeout.
        let stream;

        // Retry loop for transient errors. Up to MAX_RETRIES attempts.
        const MAX_RETRIES = 8;
        for (let attempt = 1; attempt <= MAX_RETRIES; attempt++) {
          try {
            let reasoning: Reasoning | undefined;
            let modelSpecificInstructions: string | undefined;
            if (this.model.startsWith("o") || this.model.startsWith("codex")) {
              reasoning = { effort: this.config.reasoningEffort ?? "medium" };
              reasoning.summary = "auto";
            }
            if (this.model.startsWith("gpt-4.1")) {
              modelSpecificInstructions = applyPatchToolInstructions;
            }
            const mergedInstructions = [
              prefix,
              modelSpecificInstructions,
              this.instructions,
            ]
              .filter(Boolean)
              .join("\n");

            const responseCall =
              !this.config.provider ||
              this.config.provider?.toLowerCase() === "openai" ||
              this.config.provider?.toLowerCase() === "azure"
                ? (params: ResponseCreateParams) =>
                    this.oai.responses.create(params)
                : (params: ResponseCreateParams) =>
                    responsesCreateViaChatCompletions(
                      this.oai,
                      params as ResponseCreateParams & { stream: true },
                    );
            log(
              `instructions (length ${mergedInstructions.length}): ${mergedInstructions}`,
            );

            // eslint-disable-next-line no-await-in-loop
            stream = await responseCall({
              model: this.model,
              instructions: mergedInstructions,
              input: turnInput,
              stream: true,
              parallel_tool_calls: false,
              reasoning,
              ...(this.config.flexMode ? { service_tier: "flex" } : {}),
              ...(this.disableResponseStorage
                ? { store: false }
                : {
                    store: true,
                    previous_response_id: lastResponseId || undefined,
                  }),
              tools: tools,
              // Explicitly tell the model it is allowed to pick whatever
              // tool it deems appropriate.  Omitting this sometimes leads to
              // the model ignoring the available tools and responding with
              // plain text instead (resulting in a missing tool‑call).
              tool_choice: "auto",
            });
            break;
          } catch (error) {
            const isTimeout = error instanceof APIConnectionTimeoutError;
            // Lazily look up the APIConnectionError class at runtime to
            // accommodate the test environment's minimal OpenAI mocks which
            // do not define the class.  Falling back to `false` when the
            // export is absent ensures the check never throws.
            // eslint-disable-next-line @typescript-eslint/no-explicit-any
            const ApiConnErrCtor = (OpenAI as any).APIConnectionError as  // eslint-disable-next-line @typescript-eslint/no-explicit-any
              | (new (...args: any) => Error)
              | undefined;
            const isConnectionError = ApiConnErrCtor
              ? error instanceof ApiConnErrCtor
              : false;
            // eslint-disable-next-line @typescript-eslint/no-explicit-any
            const errCtx = error as any;
            const status =
              errCtx?.status ?? errCtx?.httpStatus ?? errCtx?.statusCode;
            // Treat classical 5xx *and* explicit OpenAI `server_error` types
            // as transient server-side failures that qualify for a retry. The
            // SDK often omits the numeric status for these, reporting only
            // the `type` field.
            const isServerError =
              (typeof status === "number" && status >= 500) ||
              errCtx?.type === "server_error";
            if (
              (isTimeout || isServerError || isConnectionError) &&
              attempt < MAX_RETRIES
            ) {
              log(
                `OpenAI request failed (attempt ${attempt}/${MAX_RETRIES}), retrying...`,
              );
              continue;
            }

            const isTooManyTokensError =
              (errCtx.param === "max_tokens" ||
                (typeof errCtx.message === "string" &&
                  /max_tokens is too large/i.test(errCtx.message))) &&
              errCtx.type === "invalid_request_error";

            if (isTooManyTokensError) {
              this.onItem({
                id: `error-${Date.now()}`,
                type: "message",
                role: "system",
                content: [
                  {
                    type: "input_text",
                    text: "⚠️  The current request exceeds the maximum context length supported by the chosen model. Please shorten the conversation, run /clear, or switch to a model with a larger context window and try again.",
                  },
                ],
              });
              this.onLoading(false);
              return;
            }

            const isRateLimit =
              status === 429 ||
              errCtx.code === "rate_limit_exceeded" ||
              errCtx.type === "rate_limit_exceeded" ||
              /rate limit/i.test(errCtx.message ?? "");
            if (isRateLimit) {
              if (attempt < MAX_RETRIES) {
                // Exponential backoff: base wait * 2^(attempt-1), or use suggested retry time
                // if provided.
                let delayMs = RATE_LIMIT_RETRY_WAIT_MS * 2 ** (attempt - 1);

                // Parse suggested retry time from error message, e.g., "Please try again in 1.3s"
                const msg = errCtx?.message ?? "";
                const m = /(?:retry|try) again in ([\d.]+)s/i.exec(msg);
                if (m && m[1]) {
                  const suggested = parseFloat(m[1]) * 1000;
                  if (!Number.isNaN(suggested)) {
                    delayMs = suggested;
                  }
                }
                log(
                  `OpenAI rate limit exceeded (attempt ${attempt}/${MAX_RETRIES}), retrying in ${Math.round(
                    delayMs,
                  )} ms...`,
                );
                // eslint-disable-next-line no-await-in-loop
                await new Promise((resolve) => setTimeout(resolve, delayMs));
                continue;
              } else {
                // We have exhausted all retry attempts. Surface a message so the user understands
                // why the request failed and can decide how to proceed (e.g. wait and retry later
                // or switch to a different model / account).

                const errorDetails = [
                  `Status: ${status || "unknown"}`,
                  `Code: ${errCtx.code || "unknown"}`,
                  `Type: ${errCtx.type || "unknown"}`,
                  `Message: ${errCtx.message || "unknown"}`,
                ].join(", ");

                this.onItem({
                  id: `error-${Date.now()}`,
                  type: "message",
                  role: "system",
                  content: [
                    {
                      type: "input_text",
                      text: `⚠️  Rate limit reached. Error details: ${errorDetails}. Please try again later.`,
                    },
                  ],
                });

                this.onLoading(false);
                return;
              }
            }

            const isClientError =
              (typeof status === "number" &&
                status >= 400 &&
                status < 500 &&
                status !== 429) ||
              errCtx.code === "invalid_request_error" ||
              errCtx.type === "invalid_request_error";
            if (isClientError) {
              this.onItem({
                id: `error-${Date.now()}`,
                type: "message",
                role: "system",
                content: [
                  {
                    type: "input_text",
                    // Surface the request ID when it is present on the error so users
                    // can reference it when contacting support or inspecting logs.
                    text: (() => {
                      const reqId =
                        (
                          errCtx as Partial<{
                            request_id?: string;
                            requestId?: string;
                          }>
                        )?.request_id ??
                        (
                          errCtx as Partial<{
                            request_id?: string;
                            requestId?: string;
                          }>
                        )?.requestId;

                      const errorDetails = [
                        `Status: ${status || "unknown"}`,
                        `Code: ${errCtx.code || "unknown"}`,
                        `Type: ${errCtx.type || "unknown"}`,
                        `Message: ${errCtx.message || "unknown"}`,
                      ].join(", ");

                      return `⚠️  OpenAI rejected the request${
                        reqId ? ` (request ID: ${reqId})` : ""
                      }. Error details: ${errorDetails}. Please verify your settings and try again.`;
                    })(),
                  },
                ],
              });
              this.onLoading(false);
              return;
            }
            throw error;
          }
        }

        // If the user requested cancellation while we were awaiting the network
        // request, abort immediately before we start handling the stream.
        if (this.canceled || this.hardAbort.signal.aborted) {
          // `stream` is defined; abort to avoid wasting tokens/server work
          try {
            (
              stream as { controller?: { abort?: () => void } }
            )?.controller?.abort?.();
          } catch {
            /* ignore */
          }
          this.onLoading(false);
          return;
        }

        // Keep track of the active stream so it can be aborted on demand.
        this.currentStream = stream;

        // Guard against an undefined stream before iterating.
        if (!stream) {
          this.onLoading(false);
          log("AgentLoop.run(): stream is undefined");
          return;
        }

        const MAX_STREAM_RETRIES = 5;
        let streamRetryAttempt = 0;

        // eslint-disable-next-line no-constant-condition
        while (true) {
          try {
            let newTurnInput: Array<ResponseInputItem> = [];

            // eslint-disable-next-line no-await-in-loop
            for await (const event of stream as AsyncIterable<ResponseEvent>) {
              log(`AgentLoop.run(): response event ${event.type}`);

              // process and surface each item (no-op until we can depend on streaming events)
              if (event.type === "response.output_item.done") {
                const item = event.item;
                // 1) if it's a reasoning item, annotate it
                type ReasoningItem = { type?: string; duration_ms?: number };
                const maybeReasoning = item as ReasoningItem;
                if (maybeReasoning.type === "reasoning") {
                  maybeReasoning.duration_ms = Date.now() - thinkingStart;
                }
                if (
                  item.type === "function_call" ||
                  item.type === "local_shell_call"
                ) {
                  // Track outstanding tool call so we can abort later if needed.
                  // The item comes from the streaming response, therefore it has
                  // either `id` (chat) or `call_id` (responses) – we normalise
                  // by reading both.
                  const callId =
                    (item as { call_id?: string; id?: string }).call_id ??
                    (item as { id?: string }).id;
                  if (callId) {
                    this.pendingAborts.add(callId);
                  }
                } else {
                  stageItem(item as ResponseItem);
                }
              }

              if (event.type === "response.completed") {
                if (thisGeneration === this.generation && !this.canceled) {
                  for (const item of event.response.output) {
                    stageItem(item as ResponseItem);
                  }
                }
                if (
                  event.response.status === "completed" ||
                  (event.response.status as unknown as string) ===
                    "requires_action"
                ) {
                  // TODO: remove this once we can depend on streaming events
                  newTurnInput = await this.processEventsWithoutStreaming(
                    event.response.output,
                    stageItem,
                  );

                  // When we do not use server‑side storage we maintain our
                  // own transcript so that *future* turns still contain full
                  // conversational context. However, whether we advance to
                  // another loop iteration should depend solely on the
                  // presence of *new* input items (i.e. items that were not
                  // part of the previous request). Re‑sending the transcript
                  // by itself would create an infinite request loop because
                  // `turnInput.length` would never reach zero.

                  if (this.disableResponseStorage) {
                    // 1) Append the freshly emitted output to our local
                    //    transcript (minus non‑message items the model does
                    //    not need to see again).
                    const cleaned = filterToApiMessages(
                      event.response.output.map(stripInternalFields),
                    );
                    this.transcript.push(...cleaned);

                    // 2) Determine the *delta* (newTurnInput) that must be
                    //    sent in the next iteration. If there is none we can
                    //    safely terminate the loop – the transcript alone
                    //    does not constitute new information for the
                    //    assistant to act upon.

                    const delta = filterToApiMessages(
                      newTurnInput.map(stripInternalFields),
                    );

                    if (delta.length === 0) {
                      // No new input => end conversation.
                      newTurnInput = [];
                    } else {
                      // Re‑send full transcript *plus* the new delta so the
                      // stateless backend receives complete context.
                      newTurnInput = [...this.transcript, ...delta];
                      // The prefix ends at the current transcript length –
                      // everything after this index is new for the next
                      // iteration.
                      transcriptPrefixLen = this.transcript.length;
                    }
                  }
                }
                lastResponseId = event.response.id;
                this.onLastResponseId(event.response.id);
              }
            }

            // Set after we have consumed all stream events in case the stream wasn't
            // complete or we missed events for whatever reason. That way, we will set
            // the next turn to an empty array to prevent an infinite loop.
            // And don't update the turn input too early otherwise we won't have the
            // current turn inputs available for retries.
            turnInput = newTurnInput;

            // Stream finished successfully – leave the retry loop.
            break;
          } catch (err: unknown) {
            const isRateLimitError = (e: unknown): boolean => {
              if (!e || typeof e !== "object") {
                return false;
              }
              // eslint-disable-next-line @typescript-eslint/no-explicit-any
              const ex: any = e;
              return (
                ex.status === 429 ||
                ex.code === "rate_limit_exceeded" ||
                ex.type === "rate_limit_exceeded"
              );
            };

            if (
              isRateLimitError(err) &&
              streamRetryAttempt < MAX_STREAM_RETRIES
            ) {
              streamRetryAttempt += 1;

              const waitMs =
                RATE_LIMIT_RETRY_WAIT_MS * 2 ** (streamRetryAttempt - 1);
              log(
                `OpenAI stream rate‑limited – retry ${streamRetryAttempt}/${MAX_STREAM_RETRIES} in ${waitMs} ms`,
              );

              // Give the server a breather before retrying.
              // eslint-disable-next-line no-await-in-loop
              await new Promise((res) => setTimeout(res, waitMs));

              // Re‑create the stream with the *same* parameters.
              let reasoning: Reasoning | undefined;
              if (this.model.startsWith("o")) {
                reasoning = { effort: "high" };
                if (
                  this.model === "o3" ||
                  this.model === "o4-mini" ||
                  this.model === "codex-mini-latest"
                ) {
                  reasoning.summary = "auto";
                }
              }

              const mergedInstructions = [prefix, this.instructions]
                .filter(Boolean)
                .join("\n");

              const responseCall =
                !this.config.provider ||
                this.config.provider?.toLowerCase() === "openai" ||
                this.config.provider?.toLowerCase() === "azure"
                  ? (params: ResponseCreateParams) =>
                      this.oai.responses.create(params)
                  : (params: ResponseCreateParams) =>
                      responsesCreateViaChatCompletions(
                        this.oai,
                        params as ResponseCreateParams & { stream: true },
                      );

              log(
                "agentLoop.run(): responseCall(1): turnInput: " +
                  JSON.stringify(turnInput),
              );
              // eslint-disable-next-line no-await-in-loop
              stream = await responseCall({
                model: this.model,
                instructions: mergedInstructions,
                input: turnInput,
                stream: true,
                parallel_tool_calls: false,
                reasoning,
                ...(this.config.flexMode ? { service_tier: "flex" } : {}),
                ...(this.disableResponseStorage
                  ? { store: false }
                  : {
                      store: true,
                      previous_response_id: lastResponseId || undefined,
                    }),
                tools: tools,
                tool_choice: "auto",
              });

              this.currentStream = stream;
              // Continue to outer while to consume new stream.
              continue;
            }

            // Gracefully handle an abort triggered via `cancel()` so that the
            // consumer does not see an unhandled exception.
            if (err instanceof Error && err.name === "AbortError") {
              if (!this.canceled) {
                // It was aborted for some other reason; surface the error.
                throw err;
              }
              this.onLoading(false);
              return;
            }
            // Suppress internal stack on JSON parse failures
            if (err instanceof SyntaxError) {
              this.onItem({
                id: `error-${Date.now()}`,
                type: "message",
                role: "system",
                content: [
                  {
                    type: "input_text",
                    text: "⚠️ Failed to parse streaming response (invalid JSON). Please `/clear` to reset.",
                  },
                ],
              });
              this.onLoading(false);
              return;
            }
            // Handle OpenAI API quota errors
            if (
              err instanceof Error &&
              (err as { code?: string }).code === "insufficient_quota"
            ) {
              this.onItem({
                id: `error-${Date.now()}`,
                type: "message",
                role: "system",
                content: [
                  {
                    type: "input_text",
                    text: `\u26a0 Insufficient quota: ${err instanceof Error && err.message ? err.message.trim() : "No remaining quota."} Manage or purchase credits at https://platform.openai.com/account/billing.`,
                  },
                ],
              });
              this.onLoading(false);
              return;
            }
            throw err;
          } finally {
            this.currentStream = null;
          }
        } // end while retry loop

        log(
          `Turn inputs (${turnInput.length}) - ${turnInput
            .map((i) => i.type)
            .join(", ")}`,
        );
      }

      // Flush staged items if the run concluded successfully (i.e. the user did
      // not invoke cancel() or terminate() during the turn).
      const flush = () => {
        if (
          !this.canceled &&
          !this.hardAbort.signal.aborted &&
          thisGeneration === this.generation
        ) {
          // Only emit items that weren't already delivered above
          for (const item of staged) {
            if (item) {
              this.onItem(item);
            }
          }
        }

        // At this point the turn finished without the user invoking
        // `cancel()`.  Any outstanding function‑calls must therefore have been
        // satisfied, so we can safely clear the set that tracks pending aborts
        // to avoid emitting duplicate synthetic outputs in subsequent runs.
        this.pendingAborts.clear();
        // Now emit system messages recording the per‑turn *and* cumulative
        // thinking times so UIs and tests can surface/verify them.
        // const thinkingEnd = Date.now();

        // 1) Per‑turn measurement – exact time spent between request and
        //    response for *this* command.
        // this.onItem({
        //   id: `thinking-${thinkingEnd}`,
        //   type: "message",
        //   role: "system",
        //   content: [
        //     {
        //       type: "input_text",
        //       text: `🤔  Thinking time: ${Math.round(
        //         (thinkingEnd - thinkingStart) / 1000
        //       )} s`,
        //     },
        //   ],
        // });

        // 2) Session‑wide cumulative counter so users can track overall wait
        //    time across multiple turns.
        // this.cumulativeThinkingMs += thinkingEnd - thinkingStart;
        // this.onItem({
        //   id: `thinking-total-${thinkingEnd}`,
        //   type: "message",
        //   role: "system",
        //   content: [
        //     {
        //       type: "input_text",
        //       text: `⏱  Total thinking time: ${Math.round(
        //         this.cumulativeThinkingMs / 1000
        //       )} s`,
        //     },
        //   ],
        // });

        this.onLoading(false);
      };

      // Use a small delay to make sure UI rendering is smooth. Double-check
      // cancellation state right before flushing to avoid race conditions.
      setTimeout(() => {
        if (
          !this.canceled &&
          !this.hardAbort.signal.aborted &&
          thisGeneration === this.generation
        ) {
          flush();
        }
      }, 3);

      // End of main logic. The corresponding catch block for the wrapper at the
      // start of this method follows next.
    } catch (err) {
      // Handle known transient network/streaming issues so they do not crash the
      // CLI. We currently match Node/undici's `ERR_STREAM_PREMATURE_CLOSE`
      // error which manifests when the HTTP/2 stream terminates unexpectedly
      // (e.g. during brief network hiccups).

      const isPrematureClose =
        err instanceof Error &&
        // eslint-disable-next-line
        ((err as any).code === "ERR_STREAM_PREMATURE_CLOSE" ||
          err.message?.includes("Premature close"));

      if (isPrematureClose) {
        try {
          this.onItem({
            id: `error-${Date.now()}`,
            type: "message",
            role: "system",
            content: [
              {
                type: "input_text",
                text: "⚠️  Connection closed prematurely while waiting for the model. Please try again.",
              },
            ],
          });
        } catch {
          /* no-op – emitting the error message is best‑effort */
        }
        this.onLoading(false);
        return;
      }

      // -------------------------------------------------------------------
      // Catch‑all handling for other network or server‑side issues so that
      // transient failures do not crash the CLI. We intentionally keep the
      // detection logic conservative to avoid masking programming errors. A
      // failure is treated as retry‑worthy/user‑visible when any of the
      // following apply:
      //   • the error carries a recognised Node.js network errno ‑ style code
      //     (e.g. ECONNRESET, ETIMEDOUT …)
      //   • the OpenAI SDK attached an HTTP `status` >= 500 indicating a
      //     server‑side problem.
      //   • the error is model specific and detected in stream.
      // If matched we emit a single system message to inform the user and
      // resolve gracefully so callers can choose to retry.
      // -------------------------------------------------------------------

      const NETWORK_ERRNOS = new Set([
        "ECONNRESET",
        "ECONNREFUSED",
        "EPIPE",
        "ENOTFOUND",
        "ETIMEDOUT",
        "EAI_AGAIN",
      ]);

      const isNetworkOrServerError = (() => {
        if (!err || typeof err !== "object") {
          return false;
        }
        // eslint-disable-next-line @typescript-eslint/no-explicit-any
        const e: any = err;

        // Direct instance check for connection errors thrown by the OpenAI SDK.
        // eslint-disable-next-line @typescript-eslint/no-explicit-any
        const ApiConnErrCtor = (OpenAI as any).APIConnectionError as  // eslint-disable-next-line @typescript-eslint/no-explicit-any
          | (new (...args: any) => Error)
          | undefined;
        if (ApiConnErrCtor && e instanceof ApiConnErrCtor) {
          return true;
        }

        if (typeof e.code === "string" && NETWORK_ERRNOS.has(e.code)) {
          return true;
        }

        // When the OpenAI SDK nests the underlying network failure inside the
        // `cause` property we surface it as well so callers do not see an
        // unhandled exception for errors like ENOTFOUND, ECONNRESET …
        if (
          e.cause &&
          typeof e.cause === "object" &&
          NETWORK_ERRNOS.has((e.cause as { code?: string }).code ?? "")
        ) {
          return true;
        }

        if (typeof e.status === "number" && e.status >= 500) {
          return true;
        }

        // Fallback to a heuristic string match so we still catch future SDK
        // variations without enumerating every errno.
        if (
          typeof e.message === "string" &&
          /network|socket|stream/i.test(e.message)
        ) {
          return true;
        }

        return false;
      })();

      if (isNetworkOrServerError) {
        try {
          const msgText =
            "⚠️  Network error while contacting OpenAI. Please check your connection and try again.";
          this.onItem({
            id: `error-${Date.now()}`,
            type: "message",
            role: "system",
            content: [
              {
                type: "input_text",
                text: msgText,
              },
            ],
          });
        } catch {
          /* best‑effort */
        }
        this.onLoading(false);
        return;
      }

      const isInvalidRequestError = () => {
        if (!err || typeof err !== "object") {
          return false;
        }
        // eslint-disable-next-line @typescript-eslint/no-explicit-any
        const e: any = err;

        if (
          e.type === "invalid_request_error" &&
          e.code === "model_not_found"
        ) {
          return true;
        }

        if (
          e.cause &&
          e.cause.type === "invalid_request_error" &&
          e.cause.code === "model_not_found"
        ) {
          return true;
        }

        return false;
      };

      if (isInvalidRequestError()) {
        try {
          // Extract request ID and error details from the error object

          // eslint-disable-next-line @typescript-eslint/no-explicit-any
          const e: any = err;

          const reqId =
            e.request_id ??
            (e.cause && e.cause.request_id) ??
            (e.cause && e.cause.requestId);

          const errorDetails = [
            `Status: ${e.status || (e.cause && e.cause.status) || "unknown"}`,
            `Code: ${e.code || (e.cause && e.cause.code) || "unknown"}`,
            `Type: ${e.type || (e.cause && e.cause.type) || "unknown"}`,
            `Message: ${
              e.message || (e.cause && e.cause.message) || "unknown"
            }`,
          ].join(", ");

          const msgText = `⚠️  OpenAI rejected the request${
            reqId ? ` (request ID: ${reqId})` : ""
          }. Error details: ${errorDetails}. Please verify your settings and try again.`;

          this.onItem({
            id: `error-${Date.now()}`,
            type: "message",
            role: "system",
            content: [
              {
                type: "input_text",
                text: msgText,
              },
            ],
          });
        } catch {
          /* best-effort */
        }
        this.onLoading(false);
        return;
      }

      // Re‑throw all other errors so upstream handlers can decide what to do.
      throw err;
    }
  }

  // we need until we can depend on streaming events
  private async processEventsWithoutStreaming(
    output: Array<ResponseInputItem>,
    emitItem: (item: ResponseItem) => void,
  ): Promise<Array<ResponseInputItem>> {
    // If the agent has been canceled we should short‑circuit immediately to
    // avoid any further processing (including potentially expensive tool
    // calls). Returning an empty array ensures the main run‑loop terminates
    // promptly.
    if (this.canceled) {
      return [];
    }
    const turnInput: Array<ResponseInputItem> = [];
    for (const item of output) {
      if (item.type === "function_call") {
        if (alreadyProcessedResponses.has(item.id)) {
          continue;
        }
        alreadyProcessedResponses.add(item.id);
        // eslint-disable-next-line no-await-in-loop
        const result = await this.handleFunctionCall(item);
        turnInput.push(...result);
        //@ts-expect-error - waiting on sdk
      } else if (item.type === "local_shell_call") {
        //@ts-expect-error - waiting on sdk
        if (alreadyProcessedResponses.has(item.id)) {
          continue;
        }
        //@ts-expect-error - waiting on sdk
        alreadyProcessedResponses.add(item.id);
        // eslint-disable-next-line no-await-in-loop
        const result = await this.handleLocalShellCall(item);
        turnInput.push(...result);
      }
      emitItem(item as ResponseItem);
    }
    return turnInput;
  }
}

<<<<<<< HEAD
// Dynamic developer message prefix: includes user, workdir, and rg suggestion.
const userName = os.userInfo().username;
const workdir = process.cwd();
const dynamicLines: Array<string> = [
  `User: ${userName}`,
  `Workdir: ${workdir}`,
];
if (spawnSync("rg", ["--version"], { stdio: "ignore" }).status === 0) {
  dynamicLines.push(
    "- Always use rg instead of grep/ls -R because it is much faster and respects gitignore",
  );
}
const dynamicPrefix = dynamicLines.join("\n");
const prefix = `You are operating as and within the Codex CLI, a terminal-based agentic coding assistant built by OpenAI. It wraps OpenAI models to enable natural language interaction with a local codebase. You are expected to be precise, safe, and helpful.
=======
const windowsNotice = process.platform === "win32" ? `\n\nYou are running natively on Windows.\n- Use Windows paths (e.g. \`C:\\Users\\…\\\`).\n- Default to PowerShell or cmd.exe commands (\`dir\`, \`Get-ChildItem\`, etc.).\n- Do **not** use Linux mount paths like /mnt/c unless the user explicitly references WSL.` : "";

const prefix = `You are operating as and within the Codex CLI, a terminal-based agentic coding assistant built by OpenAI. It wraps OpenAI models to enable natural language interaction with a local codebase. You are expected to be precise, safe, and helpful.${windowsNotice}
>>>>>>> 619ed705

You can:
- Receive user prompts, project context, and files.
- Stream responses and emit function calls (e.g., shell commands, code edits).
- Apply patches, run commands, and manage user approvals based on policy.
- Work inside a sandboxed, git-backed workspace with rollback support.
- Log telemetry so sessions can be replayed or inspected later.
- More details on your functionality are available at \`codex --help\`

The Codex CLI is open-sourced. Don't confuse yourself with the old Codex language model built by OpenAI many moons ago (this is understandably top of mind for you!). Within this context, Codex refers to the open-source agentic coding interface.

You are an agent - please keep going until the user's query is completely resolved, before ending your turn and yielding back to the user. Only terminate your turn when you are sure that the problem is solved. If you are not sure about file content or codebase structure pertaining to the user's request, use your tools to read files and gather the relevant information: do NOT guess or make up an answer.

Please resolve the user's task by editing and testing the code files in your current code execution session. You are a deployed coding agent. Your session allows for you to modify and run code. The repo(s) are already cloned in your working directory, and you must fully solve the problem for your answer to be considered correct.

You MUST adhere to the following criteria when executing the task:
- Working on the repo(s) in the current environment is allowed, even if they are proprietary.
- Analyzing code for vulnerabilities is allowed.
- Showing user code and tool call details is allowed.
- User instructions may overwrite the *CODING GUIDELINES* section in this developer message.
- Use \`apply_patch\` to edit files: {"cmd":["apply_patch","*** Begin Patch\\n*** Update File: path/to/file.py\\n@@ def example():\\n-  pass\\n+  return 123\\n*** End Patch"]}
- If completing the user's task requires writing or modifying files:
    - Your code and final answer should follow these *CODING GUIDELINES*:
        - Fix the problem at the root cause rather than applying surface-level patches, when possible.
        - Avoid unneeded complexity in your solution.
            - Ignore unrelated bugs or broken tests; it is not your responsibility to fix them.
        - Update documentation as necessary.
        - Keep changes consistent with the style of the existing codebase. Changes should be minimal and focused on the task.
            - Use \`git log\` and \`git blame\` to search the history of the codebase if additional context is required; internet access is disabled.
        - NEVER add copyright or license headers unless specifically requested.
        - You do not need to \`git commit\` your changes; this will be done automatically for you.
        - If there is a .pre-commit-config.yaml, use \`pre-commit run --files ...\` to check that your changes pass the pre-commit checks. However, do not fix pre-existing errors on lines you didn't touch.
            - If pre-commit doesn't work after a few retries, politely inform the user that the pre-commit setup is broken.
        - Once you finish coding, you must
            - Remove all inline comments you added as much as possible, even if they look normal. Check using \`git diff\`. Inline comments must be generally avoided, unless active maintainers of the repo, after long careful study of the code and the issue, will still misinterpret the code without the comments.
            - Check if you accidentally add copyright or license headers. If so, remove them.
            - Try to run pre-commit if it is available.
            - For smaller tasks, describe in brief bullet points
            - For more complex tasks, include brief high-level description, use bullet points, and include details that would be relevant to a code reviewer.
- If completing the user's task DOES NOT require writing or modifying files (e.g., the user asks a question about the code base):
    - Respond in a friendly tone as a remote teammate, who is knowledgeable, capable and eager to help with coding.
- When your task involves writing or modifying files:
    - Do NOT tell the user to "save the file" or "copy the code into a file" if you already created or modified the file using \`apply_patch\`. Instead, reference the file as already saved.
    - Do NOT show the full contents of large files you have already written, unless the user explicitly asks for them.

${dynamicPrefix}`;

function filterToApiMessages(
  items: Array<ResponseInputItem>,
): Array<ResponseInputItem> {
  return items.filter((it) => {
    if (it.type === "message" && it.role === "system") {
      return false;
    }
    if (it.type === "reasoning") {
      return false;
    }
    return true;
  });
}<|MERGE_RESOLUTION|>--- conflicted
+++ resolved
@@ -1598,7 +1598,6 @@
   }
 }
 
-<<<<<<< HEAD
 // Dynamic developer message prefix: includes user, workdir, and rg suggestion.
 const userName = os.userInfo().username;
 const workdir = process.cwd();
@@ -1612,12 +1611,8 @@
   );
 }
 const dynamicPrefix = dynamicLines.join("\n");
-const prefix = `You are operating as and within the Codex CLI, a terminal-based agentic coding assistant built by OpenAI. It wraps OpenAI models to enable natural language interaction with a local codebase. You are expected to be precise, safe, and helpful.
-=======
 const windowsNotice = process.platform === "win32" ? `\n\nYou are running natively on Windows.\n- Use Windows paths (e.g. \`C:\\Users\\…\\\`).\n- Default to PowerShell or cmd.exe commands (\`dir\`, \`Get-ChildItem\`, etc.).\n- Do **not** use Linux mount paths like /mnt/c unless the user explicitly references WSL.` : "";
-
 const prefix = `You are operating as and within the Codex CLI, a terminal-based agentic coding assistant built by OpenAI. It wraps OpenAI models to enable natural language interaction with a local codebase. You are expected to be precise, safe, and helpful.${windowsNotice}
->>>>>>> 619ed705
 
 You can:
 - Receive user prompts, project context, and files.
